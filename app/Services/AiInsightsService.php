--- conflicted
+++ resolved
@@ -450,7 +450,6 @@
     private function resolveAiProvider(): AiProviderInterface
     {
         $provider = strtolower((string) config('ai.default_provider', 'claude'));
-<<<<<<< HEAD
 
         try {
             return match($provider) {
@@ -465,22 +464,6 @@
                 'error' => $e->getMessage(),
             ]);
 
-=======
-
-        try {
-            return match($provider) {
-                'claude' => new ClaudeProvider(),
-                'openai' => new OpenAiProvider(),
-                'gemini' => new GeminiProvider(),
-                default => throw new \RuntimeException("Unsupported AI provider: {$provider}"),
-            };
-        } catch (\Throwable $e) {
-            Log::warning('AI provider unavailable, using fallback', [
-                'provider' => $provider,
-                'error' => $e->getMessage(),
-            ]);
-
->>>>>>> efa9d7eb
             return new NullAiProvider($provider, $e->getMessage());
         }
     }
