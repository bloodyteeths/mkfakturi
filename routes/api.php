--- conflicted
+++ resolved
@@ -456,15 +456,16 @@
                 Route::get('/{import}/logs', [MigrationController::class, 'logs']);
             });
 
-<<<<<<< HEAD
             // Accounting Reports (IFRS)
+            // Feature flag: FEATURE_ACCOUNTING_BACKBONE
             // ----------------------------------
 
             Route::prefix('accounting')->group(function () {
                 Route::get('/trial-balance', [AccountingReportsController::class, 'trialBalance']);
                 Route::get('/balance-sheet', [AccountingReportsController::class, 'balanceSheet']);
                 Route::get('/income-statement', [AccountingReportsController::class, 'incomeStatement']);
-=======
+            });
+
             // Migration Wizard (Laravel Excel)
             // Feature flag: FEATURE_MIGRATION_WIZARD
             // ----------------------------------
@@ -477,7 +478,6 @@
                 Route::post('/{job}/import', [MigrationController::class, 'import']);
                 Route::get('/{job}/status', [MigrationController::class, 'status']);
                 Route::get('/{job}/errors', [MigrationController::class, 'errors']);
->>>>>>> 10a09216
             });
         });
 
