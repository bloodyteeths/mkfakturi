# Fakturino v1 - Third-Party Integrations

**Last Updated:** 2025-11-03
**Purpose:** Track all third-party packages integrated into Fakturino

---

## 📦 INSTALLED PACKAGES

### Foundation & Feature Flags

| Package | Version | License | Purpose | Installed By |
|---------|---------|---------|---------|--------------|
| laravel/pennant | v1.18.3 | MIT | Feature flag management | FlagsAndDocs agent (Step 0) |
| symfony/http-client | v7.3.4 | MIT | HTTP client for PSD2/CPAY | FlagsAndDocs agent (Step 0) |

### Step 1: Accounting Backbone

| Package | Version | License | Purpose | Status |
|---------|---------|---------|---------|--------|
| ekmungai/eloquent-ifrs | v5.0.4 | MIT | Double-entry accounting ledger (IFRS compliant) | ✅ Installed |

**Features Implemented:**
- IfrsAdapter service layer for accounting integration
- Macedonian Chart of Accounts (1000-5999)
- Invoice/Payment observers for automatic ledger posting
- API endpoints: `/accounting/trial-balance`, `/balance-sheet`, `/income-statement`
- Feature flag: `FEATURE_ACCOUNTING_BACKBONE` (default OFF)
- Supports DR Accounts Receivable + CR Revenue on invoice creation
- Supports DR Cash + CR Accounts Receivable on payment
- Payment gateway fee tracking (DR Fee Expense + CR Cash)

### Step 2: Migration Wizard

| Package | Version | License | Purpose | Installed By |
|---------|---------|---------|---------|--------------|
| maatwebsite/excel | v3.1.67 | MIT | CSV/XLSX import with queue support | Migration agent (Step 2) |
| league/csv | v9.27.1 | MIT | CSV streaming and encoding detection | Migration agent (Step 2) |

### Step 3 & 4: Payment Integrations

| Package | Version | License | Purpose | Installed By |
|---------|---------|---------|---------|--------------|
| laravel/cashier-paddle | v2.6.2 | MIT | Paddle payment gateway integration | Paddle agent (Step 3) |
| Custom CPAY Driver | v1.0.0 | AGPL | CPAY (CASYS) payment gateway for Macedonia | CPAY agent (Step 4) |

---

## 🔄 PENDING INTEGRATIONS

The following packages will be installed by their respective agents:

### Step 5: PSD2 Banking
- **jejik/mt940** (MIT) - Optional MT940/CSV parser for banks without OAuth

### Step 7: MCP AI Tools
- **@modelcontextprotocol/sdk** (v0.5.0, MIT) - MCP TypeScript SDK

<<<<<<< HEAD
### Step 8: Monitoring
- **superbalist/laravel-prometheus-exporter** (v2.6.1, MIT) - Prometheus metrics exporter
=======
---

## ✅ COMPLETED INTEGRATIONS

### Step 8: Monitoring & Observability

| Package | Version | License | Purpose | Status |
|---------|---------|---------|---------|--------|
| arquivei/laravel-prometheus-exporter | dev-add-laravel-12 | MIT | Prometheus metrics (Laravel 12 compatible) | ✅ Installed |
| laravel/telescope | v5.15+ | MIT | Application debugging and monitoring | ✅ Installed |

**Features Implemented:**
- Prometheus metrics at `/metrics` (feature flag: `FEATURE_MONITORING`)
- Health check endpoint at `/metrics/health`
- Certificate expiry monitoring (`fakturino_signer_cert_expiry_days`)
- Business metrics (invoices, customers, revenue)
- System health metrics (DB, Redis, queues, storage)
- Bank sync monitoring
- Telescope debugging interface at `/telescope` (admin only)
>>>>>>> e03a3adc

---

## 🔍 LICENSE COMPLIANCE

**Status:** ✅ All packages use permissive licenses (MIT/Apache-2.0)

**No GPL dependencies** - Complies with AGPL upstream InvoiceShelf while avoiding GPL contagion

---

## 🔄 SWAP-OUT STRATEGY

If a package needs to be replaced:

1. **Accounting:** Keep `IfrsAdapter` interface unchanged, implement new adapter
2. **Migration:** Import classes are isolated, easy to swap
3. **PSD2:** OAuth flow is custom, can swap HTTP client
4. **MCP:** Stateless tools, can rewrite in different language

---

## 📝 NOTES

- All integrations behind feature flags (default OFF)
- Partner mocked data flag defaults to ON for safety
- Railway deployment validated before enabling features
- Tests required for all integrations

---

**Agents:** When you install a new package, add it to the "INSTALLED PACKAGES" section and remove from "PENDING INTEGRATIONS".

// CLAUDE-CHECKPOINT<|MERGE_RESOLUTION|>--- conflicted
+++ resolved
@@ -44,26 +44,6 @@
 | laravel/cashier-paddle | v2.6.2 | MIT | Paddle payment gateway integration | Paddle agent (Step 3) |
 | Custom CPAY Driver | v1.0.0 | AGPL | CPAY (CASYS) payment gateway for Macedonia | CPAY agent (Step 4) |
 
----
-
-## 🔄 PENDING INTEGRATIONS
-
-The following packages will be installed by their respective agents:
-
-### Step 5: PSD2 Banking
-- **jejik/mt940** (MIT) - Optional MT940/CSV parser for banks without OAuth
-
-### Step 7: MCP AI Tools
-- **@modelcontextprotocol/sdk** (v0.5.0, MIT) - MCP TypeScript SDK
-
-<<<<<<< HEAD
-### Step 8: Monitoring
-- **superbalist/laravel-prometheus-exporter** (v2.6.1, MIT) - Prometheus metrics exporter
-=======
----
-
-## ✅ COMPLETED INTEGRATIONS
-
 ### Step 8: Monitoring & Observability
 
 | Package | Version | License | Purpose | Status |
@@ -79,7 +59,18 @@
 - System health metrics (DB, Redis, queues, storage)
 - Bank sync monitoring
 - Telescope debugging interface at `/telescope` (admin only)
->>>>>>> e03a3adc
+
+---
+
+## 🔄 PENDING INTEGRATIONS
+
+The following packages will be installed by their respective agents:
+
+### Step 5: PSD2 Banking
+- **jejik/mt940** (MIT) - Optional MT940/CSV parser for banks without OAuth
+
+### Step 7: MCP AI Tools
+- **@modelcontextprotocol/sdk** (v0.5.0, MIT) - MCP TypeScript SDK
 
 ---
 
