# Fakturino v1 - Third-Party Integrations

**Last Updated:** 2025-11-03
**Purpose:** Track all third-party packages integrated into Fakturino

---

## 📦 INSTALLED PACKAGES

### Foundation & Feature Flags

| Package | Version | License | Purpose | Installed By |
|---------|---------|---------|---------|--------------|
| laravel/pennant | v1.18.3 | MIT | Feature flag management | FlagsAndDocs agent (Step 0) |
| symfony/http-client | v7.3.4 | MIT | HTTP client for PSD2/CPAY | FlagsAndDocs agent (Step 0) |

<<<<<<< HEAD
### Step 1: Accounting Backbone

| Package | Version | License | Purpose | Status |
|---------|---------|---------|---------|--------|
| ekmungai/eloquent-ifrs | v5.0.4 | MIT | Double-entry accounting ledger (IFRS compliant) | ✅ Installed |

**Features Implemented:**
- IfrsAdapter service layer for accounting integration
- Macedonian Chart of Accounts (1000-5999)
- Invoice/Payment observers for automatic ledger posting
- API endpoints: `/accounting/trial-balance`, `/balance-sheet`, `/income-statement`
- Feature flag: `FEATURE_ACCOUNTING_BACKBONE` (default OFF)
- Supports DR Accounts Receivable + CR Revenue on invoice creation
- Supports DR Cash + CR Accounts Receivable on payment
- Payment gateway fee tracking (DR Fee Expense + CR Cash)

### Step 2: Migration Wizard

| Package | Version | License | Purpose | Installed By |
|---------|---------|---------|---------|--------------|
| maatwebsite/excel | v3.1.67 | MIT | CSV/XLSX import with queue support | Migration agent (Step 2) |
| league/csv | v9.27.1 | MIT | CSV streaming and encoding detection | Migration agent (Step 2) |
=======
### Payment Integrations

| Package | Version | License | Purpose | Installed By |
|---------|---------|---------|---------|--------------|
| laravel/cashier-paddle | v2.6.2 | MIT | Paddle payment gateway integration | Paddle agent (Step 3) |
>>>>>>> 5dda4d5a

---

## 🔄 PENDING INTEGRATIONS

The following packages will be installed by their respective agents:

<<<<<<< HEAD
### Step 3: Paddle Payments
- **laravel/cashier-paddle** (v2.8.0, MIT) - Paddle payment gateway integration
=======
### Step 1: Accounting Backbone
- **ekmungai/eloquent-ifrs** (v3.2.0, MIT) - Double-entry accounting ledger

### Step 2: Migration Wizard
- **maatwebsite/excel** (v3.1.55, MIT) - CSV/XLSX import with queue support
- **league/csv** (v9.16.0, MIT) - CSV streaming and encoding detection
>>>>>>> 5dda4d5a

### Step 4: CPAY Payments
- Custom driver enhancement (no package exists)
- Uses existing `Modules/Mk/Services/CpayDriver.php`

### Step 5: PSD2 Banking
- **jejik/mt940** (MIT) - Optional MT940/CSV parser for banks without OAuth

### Step 7: MCP AI Tools
- **@modelcontextprotocol/sdk** (v0.5.0, MIT) - MCP TypeScript SDK

---

## 🔍 LICENSE COMPLIANCE

**Status:** ✅ All packages use permissive licenses (MIT/Apache-2.0)

**No GPL dependencies** - Complies with AGPL upstream InvoiceShelf while avoiding GPL contagion

---

## 🔄 SWAP-OUT STRATEGY

If a package needs to be replaced:

1. **Accounting:** Keep `IfrsAdapter` interface unchanged, implement new adapter
2. **Migration:** Import classes are isolated, easy to swap
3. **PSD2:** OAuth flow is custom, can swap HTTP client
4. **MCP:** Stateless tools, can rewrite in different language

---

## 📝 NOTES

- All integrations behind feature flags (default OFF)
- Partner mocked data flag defaults to ON for safety
- Railway deployment validated before enabling features
- Tests required for all integrations

---

**Agents:** When you install a new package, add it to the "INSTALLED PACKAGES" section and remove from "PENDING INTEGRATIONS".

// CLAUDE-CHECKPOINT<|MERGE_RESOLUTION|>--- conflicted
+++ resolved
@@ -14,7 +14,6 @@
 | laravel/pennant | v1.18.3 | MIT | Feature flag management | FlagsAndDocs agent (Step 0) |
 | symfony/http-client | v7.3.4 | MIT | HTTP client for PSD2/CPAY | FlagsAndDocs agent (Step 0) |
 
-<<<<<<< HEAD
 ### Step 1: Accounting Backbone
 
 | Package | Version | License | Purpose | Status |
@@ -37,31 +36,18 @@
 |---------|---------|---------|---------|--------------|
 | maatwebsite/excel | v3.1.67 | MIT | CSV/XLSX import with queue support | Migration agent (Step 2) |
 | league/csv | v9.27.1 | MIT | CSV streaming and encoding detection | Migration agent (Step 2) |
-=======
-### Payment Integrations
+
+### Step 3: Payment Integrations
 
 | Package | Version | License | Purpose | Installed By |
 |---------|---------|---------|---------|--------------|
 | laravel/cashier-paddle | v2.6.2 | MIT | Paddle payment gateway integration | Paddle agent (Step 3) |
->>>>>>> 5dda4d5a
 
 ---
 
 ## 🔄 PENDING INTEGRATIONS
 
 The following packages will be installed by their respective agents:
-
-<<<<<<< HEAD
-### Step 3: Paddle Payments
-- **laravel/cashier-paddle** (v2.8.0, MIT) - Paddle payment gateway integration
-=======
-### Step 1: Accounting Backbone
-- **ekmungai/eloquent-ifrs** (v3.2.0, MIT) - Double-entry accounting ledger
-
-### Step 2: Migration Wizard
-- **maatwebsite/excel** (v3.1.55, MIT) - CSV/XLSX import with queue support
-- **league/csv** (v9.16.0, MIT) - CSV streaming and encoding detection
->>>>>>> 5dda4d5a
 
 ### Step 4: CPAY Payments
 - Custom driver enhancement (no package exists)
@@ -72,6 +58,9 @@
 
 ### Step 7: MCP AI Tools
 - **@modelcontextprotocol/sdk** (v0.5.0, MIT) - MCP TypeScript SDK
+
+### Step 8: Monitoring
+- **superbalist/laravel-prometheus-exporter** (v2.6.1, MIT) - Prometheus metrics exporter
 
 ---
 
